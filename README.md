--- conflicted
+++ resolved
@@ -43,24 +43,7 @@
 
 
 ## Results
-<<<<<<< HEAD
-
 - [ ] TODO
-=======
-### Velocity Field Prediction
-
-Below shows the comparison between predicted and true velocity fields on the XY plane:
-
-![Velocity Field Comparison](results/X-Y_filed.png)
-
-### Error Distribution
-
-The absolute error distribution between predicted and true values:
-
-<img src="results/X-Y_diff.png" alt="Error Distribution" style="zoom: 67%;" /> <img src="results/X-Y.png" alt="Err" style="zoom: 67%;" />
-
-
->>>>>>> f239535b
 
 ## Model Architecture
 
